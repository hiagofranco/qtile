<<<<<<< HEAD
import gobject
=======
import itertools
import collections
>>>>>>> 79c4f8d6

import libqtile.hook
from libqtile.config import Key
from libqtile.command import lazy
from libqtile.config import Group
from libqtile.config import Rule
from libqtile.config import Match

from .compat import gobject

def simple_key_binder(mod, keynames=None):
    """
        Bind keys to mod+group position or to the keys specified as
        second argument.
    """
    def func(dgroup):
        # unbind all
        for key in dgroup.keys[:]:
            dgroup.qtile.unmapKey(key)
            dgroup.keys.remove(key)

        if keynames:
            keys = keynames
        else:
            # keys 1 to 9 and 0
            keys = list(map(str, list(range(1, 10)) + [0]))

        # bind all keys
        for keyname, group in zip(keys, dgroup.qtile.groups):
            name = group.name
            key = Key([mod], keyname, lazy.group[name].toscreen())
            key_s = Key([mod, "shift"], keyname, lazy.window.togroup(name))
            key_c = Key(
                [mod, "control"],
                keyname,
                lazy.group.switch_groups(name)
            )
            dgroup.keys.append(key)
            dgroup.keys.append(key_s)
            dgroup.keys.append(key_c)
            dgroup.qtile.mapKey(key)
            dgroup.qtile.mapKey(key_s)
            dgroup.qtile.mapKey(key_c)

    return func


class DGroups(object):
    """ Dynamic Groups """
    def __init__(self, qtile, dgroups, key_binder=None, delay=1):
        self.qtile = qtile

        self.groups = dgroups
        self.groupMap = {}

        self.rules = []
        self.rules_map = {}
        self.last_rule_id = 0

        for rule in getattr(qtile.config, 'dgroups_app_rules', []):
            self.add_rule(rule)

        self.keys = []

        self.key_binder = key_binder

        self._setup_hooks()
        self._setup_groups()

        self.delay = delay

        self.timeout = {}

    def add_rule(self, rule, last=True):
        self.rules_map[self.last_rule_id] = rule
        if last:
            self.rules.append(rule)
        else:
            self.rules.insert(0, rule)
        self.last_rule_id += 1
        return self.last_rule_id

    def remove_rule(self, rule_id=None):
        rule = self.rules[rule_id]
        self.rules.remove(rule)
        del self.rules[rule_id]

    def add_dgroup(self, group, start=False):
        self.groupMap[group.name] = group
        rules = [Rule(m, group=group.name) for m in group.matches]
        self.rules.extend(rules)
        if start:
            self.qtile.addGroup(group.name, group.layout, group.layouts)

    def _setup_groups(self):
        for group in self.groups:
            self.add_dgroup(group, group.init)

            if group.spawn and not self.qtile.no_spawn:
                pid = self.qtile.cmd_spawn(group.spawn)
                self.add_rule(Rule(Match(net_wm_pid=[pid]), group.name))

    def _setup_hooks(self):
        libqtile.hook.subscribe.addgroup(self._addgroup)
        libqtile.hook.subscribe.client_new(self._add)
        libqtile.hook.subscribe.client_killed(self._del)
        if self.key_binder:
            libqtile.hook.subscribe.setgroup(
                lambda: self.key_binder(self)
            )
            libqtile.hook.subscribe.changegroup(
                lambda: self.key_binder(self)
            )

    def _addgroup(self, qtile, group_name):
        if group_name not in self.groupMap:
            self.add_dgroup(Group(group_name, persist=False))

    def _add(self, client):
        if client in self.timeout:
            self.qtile.log.info('Remove dgroup source')
            gobject.source_remove(self.timeout[client])
            del(self.timeout[client])

        # ignore static windows
        if client.defunct:
            return

        group_set = False
        intrusive = False

        for rule in self.rules:
            # Matching Rules
            if rule.matches(client):
                if rule.group:
                    try:
                        layout = self.groupMap[rule.group].layout
                    except KeyError:
                        layout = None
                    try:
                        layouts = self.groupMap[rule.group].layouts
                    except KeyError:
                        layouts = None
                    group_added = self.qtile.addGroup(rule.group, layout, layouts)
                    client.togroup(rule.group)

                    group_set = True

                    group_obj = self.qtile.groupMap[rule.group]
                    group = self.groupMap.get(rule.group)
                    if group and group_added:
                        for k, v in list(group.layout_opts.items()):
                            if isinstance(v, collections.Callable):
                                v(group_obj.layout)
                            else:
                                setattr(group_obj.layout, k, v)
                        affinity = group.screen_affinity
                        if affinity and len(self.qtile.screens) > affinity:
                            self.qtile.screens[affinity].setGroup(group_obj)

                if rule.float:
                    client.enablefloating()

                if rule.intrusive:
                    intrusive = rule.intrusive

                if rule.break_on_match:
                    break

        # If app doesn't have a group
        if not group_set:
            current_group = self.qtile.currentGroup.name
            if current_group in self.groupMap and \
                    self.groupMap[current_group].exclusive and \
                    not intrusive:

                wm_class = client.window.get_wm_class()

                if wm_class:
                    if len(wm_class) > 1:
                        wm_class = wm_class[1]
                    else:
                        wm_class = wm_class[0]

                    group_name = wm_class
                else:
                    group_name = client.name or 'Unnamed'

                self.add_dgroup(Group(group_name, persist=False), start=True)
                client.togroup(group_name)
        self.sort_groups()

    def sort_groups(self):
        self.qtile.groups.sort(key=lambda g: self.groupMap[g.name].position)
        libqtile.hook.fire("setgroup")

    def _del(self, client):
        group = client.group

        def delete_client():
            # Delete group if empty and dont persist
            if group and group.name in self.groupMap and \
                    not self.groupMap[group.name].persist and \
                    len(group.windows) <= 0:
                self.qtile.delGroup(group.name)
                self.sort_groups()

        # Wait the delay until really delete the group
        self.qtile.log.info('Add dgroup timer')
        self.timeout[client] = gobject.timeout_add_seconds(
            self.delay,
            delete_client
        )<|MERGE_RESOLUTION|>--- conflicted
+++ resolved
@@ -1,9 +1,5 @@
-<<<<<<< HEAD
-import gobject
-=======
 import itertools
 import collections
->>>>>>> 79c4f8d6
 
 import libqtile.hook
 from libqtile.config import Key
