# Copyright (c) 2008, Aldo Cortesi. All rights reserved.
#
# Permission is hereby granted, free of charge, to any person obtaining a copy
# of this software and associated documentation files (the "Software"), to deal
# in the Software without restriction, including without limitation the rights
# to use, copy, modify, merge, publish, distribute, sublicense, and/or sell
# copies of the Software, and to permit persons to whom the Software is
# furnished to do so, subject to the following conditions:
#
# The above copyright notice and this permission notice shall be included in
# all copies or substantial portions of the Software.
#
# THE SOFTWARE IS PROVIDED "AS IS", WITHOUT WARRANTY OF ANY KIND, EXPRESS OR
# IMPLIED, INCLUDING BUT NOT LIMITED TO THE WARRANTIES OF MERCHANTABILITY,
# FITNESS FOR A PARTICULAR PURPOSE AND NONINFRINGEMENT. IN NO EVENT SHALL THE
# AUTHORS OR COPYRIGHT HOLDERS BE LIABLE FOR ANY CLAIM, DAMAGES OR OTHER
# LIABILITY, WHETHER IN AN ACTION OF CONTRACT, TORT OR OTHERWISE, ARISING FROM,
# OUT OF OR IN CONNECTION WITH THE SOFTWARE OR THE USE OR OTHER DEALINGS IN THE
# SOFTWARE.
"""
    A command shell for Qtile.
"""
<<<<<<< HEAD
import readline
import sys
import pprint
import re
import textwrap
import fcntl
import termios
import struct
import command
=======
import readline, sys, pprint, re, textwrap
import fcntl, termios, struct
import command, ipc
>>>>>>> 346489ee


def terminalWidth():
    width = None
    try:
        cr = struct.unpack('hh', fcntl.ioctl(0, termios.TIOCGWINSZ, '1234'))
        width = int(cr[1])
    except (IOError, ImportError):
        pass
    return width or 80


class QSh:

    def __init__(self, client, completekey="tab"):
        self.clientroot, self.current = client, client
        self.completekey = completekey
        self.termwidth = terminalWidth()
        readline.set_completer(self.complete)
        readline.parse_and_bind(self.completekey + ": complete")
        readline.set_completer_delims(" ()|")
        self.builtins = [i[3:] for i in dir(self) if i.startswith("do_")]

    def _complete(self, buf, arg, state):
        if (not re.search(r" |\(", buf)) or buf.startswith("help "):
            options = self.builtins + self._commands()
            lst = [i for i in options if i.startswith(arg)]
            return lst[state] if lst and state < len(lst) else None
        elif buf.startswith("cd ") or buf.startswith("ls "):
            path = [i for i in arg.split("/") if i]
            if arg.endswith("/"):
                last = ""
            else:
                path, last = path[:-1], path[-1]
            node = self._findNode(self.current, *path)
            options = [str(i) for i in self._ls(node)]
            lst = []
            path = "/".join(path)
            if path:
                path += "/"
            for i in options:
                if i.startswith(last):
                    lst.append(path + i)
            if lst and state < len(lst):
                return lst[state]

    def complete(self, arg, state):
        buf = readline.get_line_buffer()
        return self._complete(buf, arg, state)

    @property
    def prompt(self):
        return "%s> " % self.current.path

    def columnize(self, lst):
        ret = []
        if lst:
            lst = [str(i) for i in lst]
            mx = max([len(i) for i in lst])
            cols = self.termwidth / (mx + 2)
            if not cols:
                cols = 1
            for i in range(len(lst) / cols):
                sl = lst[i * cols: (i + 1) * cols]
                sl = [x + " " * (mx - len(x)) for x in sl]
                ret.append("  ".join(sl))
            if len(lst) % cols:
                sl = lst[-(len(lst) % cols):]
                sl = [x + " " * (mx - len(x)) for x in sl]
                ret.append("  ".join(sl))
        return "\n".join(ret)

    def _inspect(self, obj):
        """
            Returns an (attrs, keys) tuple.
        """
        if obj.parent and obj.myselector is None:
            t, itms = obj.parent.items(obj.name)
            attrs = obj._contains if t else None
            return attrs, itms
        else:
            return obj._contains, []

    def _ls(self, obj):
        attrs, itms = self._inspect(obj)
        all = []
        if attrs:
            all.extend(attrs)
        if itms:
            all.extend(itms)
        return all

    def _commands(self):
        try:
            return self.current.commands()
        except command.CommandError:
            return []

    def _findNode(self, src, *path):
        """
            Returns a node, or None if no such node exists.
        """
        if not path:
            return src

        attrs, itms = self._inspect(src)
        next = None
        if path[0] == "..":
            next = src.parent or src
        else:
            for trans in [str, int]:
                try:
                    tpath = trans(path[0])
                except ValueError:
                    continue
                if attrs and tpath in attrs:
                    next = getattr(src, tpath)
                elif itms and tpath in itms:
                    next = src[tpath]
        if next:
            if path[1:]:
                return self._findNode(next, *path[1:])
            else:
                return next
        else:
            return None

    def do_cd(self, arg):
        """
            Change to another path.

            Examples:

                cd layout/0

                cd ../layout
        """
        next = self._findNode(self.current, *[i for i in arg.split("/") if i])
        if next:
            self.current = next
        else:
            return "No such path."

    def do_ls(self, arg):
        """
            List contained items on a node.

            Examples:

                ls

                ls ../layout
        """
        l = self._ls(self.current)
        l = ["%s/" % i for i in l]
        return self.columnize(l)

    def do_help(self, arg):
        """
            Provide an overview of all commands or detailed
            help on a specific command or builtin.

            Examples:

                help

                help command
        """
        cmds = self._commands()
        if not arg:
            lst = [
                    "help command   -- Help for a specific command.",
                    "",
                    "Builtins:",
                    "=========",
                    self.columnize(self.builtins),
                  ]
            if cmds:
                lst += [
                    "",
                    "Commands for this object:",
                    "=========================",
                    self.columnize(cmds),
                  ]
            return "\n".join(lst)
        elif arg in cmds:
            return self._call("doc", "(\"%s\")" % arg)
        elif arg in self.builtins:
            c = getattr(self, "do_" + arg)
            return textwrap.dedent(c.__doc__).lstrip()
        else:
            return "No such command: %s" % arg

    def do_exit(self, args):
        """
            Exit qsh.
        """
        sys.exit(0)
    do_quit = do_exit
    do_q = do_exit

    def _call(self, cmd_name, args):
        cmds = self._commands()
<<<<<<< HEAD
        if cmd not in cmds:
            return "No such command: %s" % cmd
=======
        if cmd_name not in cmds:
            return "No such command: %s"%cmd_name
>>>>>>> 346489ee

        cmd = getattr(self.current, cmd_name)
        if args:
            args = "".join(args)
        else:
            args = "()"
        try:
            val = eval(
                    "cmd%s" % args,
                    {},
                    dict(cmd=cmd)
                )
            return val
        except SyntaxError, v:
            return "Syntax error in expression: %s" % v.text
        except command.CommandException, val:
<<<<<<< HEAD
            return "Command exception: %s\n" % val
=======
            return "Command exception: %s\n"%val
        except ipc.IPCError:
            # on restart, try to reconnect
            if cmd_name == 'restart':
                client = command.Client(self.clientroot.client.fname)
                self.clientroot, self.current = client, client
            else:
                raise
>>>>>>> 346489ee

    def loop(self):
        while True:
            try:
                line = raw_input(self.prompt)
            except (EOFError, KeyboardInterrupt):
                return
            if not line:
                continue

            match = re.search(r"\W", line)
            if match:
                cmd, args = line[:match.start()].strip(), line[
                    match.start():].strip()
            else:
                cmd, args = line, ""

            builtin = getattr(self, "do_" + cmd, None)
            if builtin:
                val = builtin(args)
            else:
                val = self._call(cmd, args)
            if isinstance(val, basestring):
                print val
            elif val:
                pprint.pprint(val)<|MERGE_RESOLUTION|>--- conflicted
+++ resolved
@@ -20,7 +20,6 @@
 """
     A command shell for Qtile.
 """
-<<<<<<< HEAD
 import readline
 import sys
 import pprint
@@ -30,11 +29,7 @@
 import termios
 import struct
 import command
-=======
-import readline, sys, pprint, re, textwrap
-import fcntl, termios, struct
-import command, ipc
->>>>>>> 346489ee
+import ipc
 
 
 def terminalWidth():
@@ -238,13 +233,8 @@
 
     def _call(self, cmd_name, args):
         cmds = self._commands()
-<<<<<<< HEAD
-        if cmd not in cmds:
-            return "No such command: %s" % cmd
-=======
         if cmd_name not in cmds:
             return "No such command: %s"%cmd_name
->>>>>>> 346489ee
 
         cmd = getattr(self.current, cmd_name)
         if args:
@@ -261,10 +251,7 @@
         except SyntaxError, v:
             return "Syntax error in expression: %s" % v.text
         except command.CommandException, val:
-<<<<<<< HEAD
             return "Command exception: %s\n" % val
-=======
-            return "Command exception: %s\n"%val
         except ipc.IPCError:
             # on restart, try to reconnect
             if cmd_name == 'restart':
@@ -272,7 +259,6 @@
                 self.clientroot, self.current = client, client
             else:
                 raise
->>>>>>> 346489ee
 
     def loop(self):
         while True:
