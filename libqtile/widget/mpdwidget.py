--- conflicted
+++ resolved
@@ -7,22 +7,16 @@
 # TODO: a teardown hook so I can client.disconnect() ?
 # TODO: some kind of templating to make shown info configurable
 # TODO: best practice to handle failures? just write to stderr?
+
 from socket import error as SocketError
+import sys
 
 from .. import hook, bar, manager
-
 import base
-<<<<<<< HEAD
 try:
-    from mpd import MPDClient, CommandError
+    from mpd import MPDClient, CommandError, ConnectionError, ProtocolError
 except ImportError:
     pass
-
-=======
-from mpd import MPDClient, CommandError, ConnectionError, ProtocolError
-from socket import error as SocketError
-import sys
->>>>>>> 72869dc9
 
 class Mpd(base._TextBox):
     """
