--- conflicted
+++ resolved
@@ -7,22 +7,14 @@
   - 3.3
   - 3.4
 
-<<<<<<< HEAD
-script: nosetests
-=======
 script:
   - make ckpatch
->>>>>>> 6edd833a
 
 before_install:
 # Environment setup
   - sudo apt-get update -qq
-<<<<<<< HEAD
   - sudo apt-get install -qqy xserver-xephyr x11-apps
-=======
-  - sudo apt-get install xserver-xephyr x11-apps
   - sudo pip install flake8
->>>>>>> 6edd833a
 # Setup XvFB
   - export DISPLAY=:99.0
   - sh -e /etc/init.d/xvfb start
